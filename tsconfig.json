{
	"compilerOptions": {
		"module": "commonjs",
		"target": "es6",
		"outDir": "out",
		"lib": [
<<<<<<< HEAD
            "es6"
        ],
=======
			"es6"
		],
>>>>>>> 9bba02f2
		"sourceMap": true,
		"rootDir": "."
	},
	"exclude": [
		"node_modules",
		".vscode-test"
	]
}<|MERGE_RESOLUTION|>--- conflicted
+++ resolved
@@ -4,13 +4,8 @@
 		"target": "es6",
 		"outDir": "out",
 		"lib": [
-<<<<<<< HEAD
-            "es6"
-        ],
-=======
 			"es6"
 		],
->>>>>>> 9bba02f2
 		"sourceMap": true,
 		"rootDir": "."
 	},
