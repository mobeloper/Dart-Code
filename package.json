--- conflicted
+++ resolved
@@ -154,43 +154,15 @@
 				}
 			}
 		},
-<<<<<<< HEAD
-		"debuggers": [{
-			"type": "dart-cli",
-			"label": "Dart command line",
-			"enableBreakpointsFor": {
-				"languageIds": [
-					"dart"
-				]
-			},
-			"program": "./out/src/debug/debug_entry.js",
-			"runtime": "node",
-			"configurationAttributes": {
-				"launch": {
-					"required": [
-						"cwd",
-						"program"
-					],
-					"properties": {
-						"cwd": {
-							"type": "string",
-							"description": "Workspace root."
-						},
-						"program": {
-							"type": "string",
-							"description": "Path to a Dart file.",
-							"default": "${workspaceRoot}/bin/main.dart"
-						},
-						"args": {
-							"type": "array",
-							"description": "Command line arguments to the application.",
-							"items": {
-								"type": "string"
-=======
 		"debuggers": [
 			{
 				"type": "dart-cli",
 				"label": "Dart command line",
+				"enableBreakpointsFor": {
+					"languageIds": [
+						"dart"
+					]
+				},
 				"program": "./out/src/debug/debug_entry.js",
 				"runtime": "node",
 				"variables": {
@@ -223,7 +195,6 @@
 								"items": {
 									"type": "string"
 								}
->>>>>>> 43479a7f
 							}
 						}
 					}
