{
	"name": "dart-code",
	"displayName": "Dart",
	"description": "Dart language support and debugger for Visual Studio Code.",
<<<<<<< HEAD
	"version": "3.8.0-dev",
=======
	"version": "3.7.1",
>>>>>>> 93bb067d
	"publisher": "Dart-Code",
	"engines": {
		"vscode": "^1.40.0"
	},
	"extensionKind": ["workspace"],
	"license": "SEE LICENSE IN LICENSE",
	"bugs": {
		"url": "https://github.com/Dart-Code/Dart-Code/issues"
	},
	"homepage": "https://dartcode.org/",
	"repository": {
		"type": "git",
		"url": "https://github.com/Dart-Code/Dart-Code.git"
	},
	"categories": [
		"Programming Languages",
		"Snippets",
		"Linters",
		"Formatters",
		"Debuggers"
	],
	"keywords": [
		"dart",
		"flutter",
		"fuchsia",
		"multi-root ready"
	],
	"icon": "media/dart.png",
	"activationEvents": [
		"onLanguage:dart",
		"workspaceContains:**/pubspec.yaml",
		"workspaceContains:**/*.dart",
		"workspaceContains:dart.sh.create",
		"workspaceContains:flutter.sh.create",
		"workspaceContains:flutter.create",
		"onCommand:flutter.createProject",
		"onCommand:dart.createProject",
		"onCommand:_dart.flutter.createSampleProject",
		"onCommand:flutter.doctor",
		"onCommand:flutter.upgrade",
		"onUri"
	],
	"main": "./out/dist/extension",
	"contributes": {
		"languages": [
			{
				"id": "dart",
				"extensions": [
					".dart"
				],
				"aliases": [
					"Dart"
				],
				"configuration": "./syntaxes/dart-language-configuration.json"
			}
		],
		"grammars": [
			{
				"language": "dart",
				"scopeName": "source.dart",
				"path": "./syntaxes/dart.json"
			}
		],
		"colors": [
			{
				"id": "dart.closingLabels",
				"description": "The color of the 'closing label' annotations shown against constructor, method invocations and lists that span multiple lines. If not supplied, the color for 'tab.inactiveForeground' will be used.",
				"defaults": {
					"dark": "tab.inactiveForeground",
					"light": "tab.inactiveForeground",
					"highContrast": "tab.inactiveForeground"
				}
			}
		],
		"commands": [
			{
				"command": "flutter.createProject",
				"title": "New Project",
				"category": "Flutter"
			},
			{
				"command": "dart.createProject",
				"title": "New Project",
				"category": "Dart"
			},
			{
				"command": "dart.writeRecommendedSettings",
				"title": "Use Recommended Settings",
				"category": "Dart"
			},
			{
				"command": "pub.get",
				"title": "Get Packages",
				"category": "Pub",
				"icon": {
					"light": "./media/commands/pull.svg",
					"dark": "./media/commands/pull-inverse.svg"
				}
			},
			{
				"command": "pub.upgrade",
				"title": "Upgrade Packages",
				"category": "Pub",
				"icon": {
					"light": "./media/commands/pull.svg",
					"dark": "./media/commands/pull-inverse.svg"
				}
			},
			{
				"command": "dart.attach",
				"title": "Attach to Dart Process",
				"category": "Debug"
			},
			{
				"command": "flutter.attach",
				"title": "Attach to Flutter on Device",
				"category": "Debug"
			},
			{
				"command": "flutter.attachProcess",
				"title": "Attach to Flutter Process",
				"category": "Debug"
			},
			{
				"command": "dart.goToSuper",
				"title": "Go to Super Class/Method",
				"category": "Dart"
			},
			{
				"command": "dart.runAllTestsWithoutDebugging",
				"title": "Run All Tests",
				"category": "Dart"
			},
			{
				"command": "dart.rerunLastDebugSession",
				"title": "Rerun Last Debug Session",
				"category": "Dart"
			},
			{
				"command": "dart.runTestAtCursor",
				"title": "Run Test At Cursor",
				"category": "Dart"
			},
			{
				"command": "dart.goToTestOrImplementationFile",
				"title": "Go to Test/Implementation File",
				"category": "Dart"
			},
			{
				"command": "dart.debugTestAtCursor",
				"title": "Debug Test At Cursor",
				"category": "Dart"
			},
			{
				"command": "dart.startDebugging",
				"title": "Start Debugging",
				"category": "Dart"
			},
			{
				"command": "dart.startWithoutDebugging",
				"title": "Start Without Debugging",
				"category": "Dart"
			},
			{
				"command": "dart.startDebuggingTest",
				"title": "Start Debugging",
				"category": "Dart"
			},
			{
				"command": "dart.startWithoutDebuggingTest",
				"title": "Start Without Debugging",
				"category": "Dart"
			},
			{
				"command": "dart.sortMembers",
				"title": "Sort Members",
				"category": "Dart"
			},
			{
				"command": "dart.startLogging",
				"title": "Capture Logs",
				"category": "Dart"
			},
			{
				"command": "dart.stopLogging",
				"title": "Stop Capturing Logs",
				"category": "Dart"
			},
			{
				"command": "dart.completeStatement",
				"title": "Complete Statement",
				"category": "Dart"
			},
			{
				"command": "dart.showTypeHierarchy",
				"title": "Show Type Hierarchy",
				"category": "Dart"
			},
			{
				"command": "dart.openObservatory",
				"title": "Open Observatory",
				"category": "Dart"
			},
			{
				"command": "dart.openAnalyzerDiagnostics",
				"title": "Open Analyzer Diagnostics",
				"category": "Dart"
			},
			{
				"command": "dart.changeSdk",
				"title": "Change SDK",
				"category": "Dart"
			},
			{
				"command": "dart.changeFlutterSdk",
				"title": "Change SDK",
				"category": "Flutter"
			},
			{
				"command": "flutter.packages.get",
				"title": "Get Packages",
				"category": "Flutter",
				"icon": {
					"light": "./media/commands/pull.svg",
					"dark": "./media/commands/pull-inverse.svg"
				}
			},
			{
				"command": "flutter.packages.upgrade",
				"title": "Upgrade Packages",
				"category": "Flutter",
				"icon": {
					"light": "./media/commands/pull.svg",
					"dark": "./media/commands/pull-inverse.svg"
				}
			},
			{
				"command": "flutter.clean",
				"title": "Clean Project",
				"category": "Flutter"
			},
			{
				"command": "flutter.doctor",
				"title": "Run Flutter Doctor",
				"category": "Flutter"
			},
			{
				"command": "flutter.upgrade",
				"title": "Run Flutter Upgrade",
				"category": "Flutter"
			},
			{
				"command": "flutter.toggleDebugPainting",
				"title": "Toggle Debug Painting",
				"category": "Flutter"
			},
			{
				"command": "flutter.togglePerformanceOverlay",
				"title": "Toggle Performance Overlay",
				"category": "Flutter"
			},
			{
				"command": "flutter.togglePlatform",
				"title": "Toggle Platform",
				"category": "Flutter"
			},
			{
				"command": "flutter.toggleRepaintRainbow",
				"title": "Toggle Repaint Rainbow",
				"category": "Flutter"
			},
			{
				"command": "flutter.toggleSlowAnimations",
				"title": "Toggle Slow Animations",
				"category": "Flutter"
			},
			{
				"command": "flutter.toggleDebugModeBanner",
				"title": "Toggle Debug-Mode Banner",
				"category": "Flutter"
			},
			{
				"command": "flutter.toggleCheckElevations",
				"title": "Toggle Check Elevations",
				"category": "Flutter"
			},
			{
				"command": "flutter.togglePaintBaselines",
				"title": "Toggle Baseline Painting",
				"category": "Flutter"
			},
			{
				"command": "flutter.inspectWidget",
				"title": "Inspect Widget",
				"category": "Flutter"
			},
			{
				"command": "flutter.cancelInspectWidget",
				"title": "Cancel Widget Inspection",
				"category": "Flutter"
			},
			{
				"command": "flutter.screenshot",
				"title": "Save Screenshot",
				"category": "Flutter"
			},
			{
				"command": "_flutter.screenshot.touchBar",
				"title": "Screenshot",
				"category": "Flutter"
			},
			{
				"command": "flutter.hotRestart",
				"title": "Hot Restart",
				"category": "Flutter"
			},
			{
				"command": "flutter.hotReload",
				"title": "Hot Reload",
				"category": "Flutter",
				"icon": {
					"dark": "media/commands/hot-reload.svg",
					"light": "media/commands/hot-reload.svg"
				}
			},
			{
				"command": "_flutter.hotReload.touchBar",
				"title": "Hot Reload",
				"category": "Flutter",
				"icon": {
					"dark": "media/commands/hot-reload-tb.png",
					"light": "media/commands/hot-reload-tb.png"
				}
			},
			{
				"command": "flutter.openTimeline",
				"title": "Open Observatory Timeline",
				"category": "Flutter"
			},
			{
				"command": "dart.openDevTools",
				"title": "Open DevTools",
				"category": "Dart"
			},
			{
				"command": "dart.openDevToolsInspector",
				"title": "Open DevTools Widget Inspector Page",
				"category": "Flutter",
				"icon": "media/commands/inspector.svg"
			},
			{
				"command": "dart.openDevToolsTimeline",
				"title": "Open DevTools Timeline Page",
				"category": "Flutter",
				"icon": "media/commands/timeline.svg"
			},
			{
				"command": "dart.openDevToolsMemory",
				"title": "Open DevTools Memory Page",
				"category": "Dart"
			},
			{
				"command": "dart.openDevToolsPerformance",
				"title": "Open DevTools Performance Page",
				"category": "Dart"
			},
			{
				"command": "_dart.openDevTools.touchBar",
				"title": "DevTools",
				"category": "Dart"
			},
			{
				"command": "flutter.selectDevice",
				"title": "Select Device",
				"category": "Flutter"
			},
			{
				"command": "flutter.launchEmulator",
				"title": "Launch Emulator",
				"category": "Flutter"
			},
			{
				"command": "flutter.openInAndroidStudio",
				"title": "Open in Android Studio",
				"category": "Flutter"
			},
			{
				"command": "flutter.openInXcode",
				"title": "Open in Xcode",
				"category": "Flutter"
			},
			{
				"command": "_flutter.outline.refactor.flutter.wrap.center",
				"title": "Wrap with Center",
				"category": "Flutter"
			},
			{
				"command": "_flutter.outline.refactor.flutter.wrap.padding",
				"title": "Wrap with Padding",
				"category": "Flutter"
			},
			{
				"command": "_flutter.outline.refactor.flutter.wrap.column",
				"title": "Wrap with Column",
				"category": "Flutter"
			},
			{
				"command": "_flutter.outline.refactor.flutter.wrap.row",
				"title": "Wrap with Row",
				"category": "Flutter"
			},
			{
				"command": "_flutter.outline.refactor.flutter.move.up",
				"title": "Move widget up",
				"category": "Flutter"
			},
			{
				"command": "_flutter.outline.refactor.flutter.move.down",
				"title": "Move widget down",
				"category": "Flutter"
			},
			{
				"command": "_flutter.outline.refactor.flutter.removeWidget",
				"title": "Remove this widget",
				"category": "Flutter"
			}
		],
		"keybindings": [
			{
				"command": "dart.showTypeHierarchy",
				"key": "f4",
				"mac": "f4",
				"when": "editorLangId == dart"
			},
			{
				"command": "flutter.hotReload",
				"when": "dart-code:anyFlutterProjectLoaded && inDebugMode && dart-code:service.reloadSources",
				"key": "ctrl+f5"
			},
			{
				"command": "dart.rerunLastDebugSession",
				"when": "dart-code:dartProjectLoaded && dart-code:hasLastDebugConfig && !inDebugMode",
				"key": "cmd+shift+f5",
				"win": "ctrl+shift+f5"
			},
			{
				"command": "dart.openDevTools",
				"when": "dart-code:dartProjectLoaded",
				"key": "ctrl+alt+d",
				"win": "ctrl+alt+d"
			}
		],
		"menus": {
			"commandPalette": [
				{
					"command": "flutter.createProject"
				},
				{
					"command": "dart.createProject"
				},
				{
					"command": "dart.startLogging",
					"when": "dart-code:dartProjectLoaded"
				},
				{
					"command": "dart.stopLogging",
					"when": "dart-code:dartProjectLoaded && dart-code:isCapturingLogs"
				},
				{
					"command": "pub.get",
					"when": "dart-code:dartProjectLoaded"
				},
				{
					"command": "pub.upgrade",
					"when": "dart-code:dartProjectLoaded"
				},
				{
					"command": "dart.startDebugging",
					"when": "false"
				},
				{
					"command": "dart.runAllTestsWithoutDebugging",
					"when": "dart-code:dartProjectLoaded && !inDebugMode"
				},
				{
					"command": "dart.rerunLastDebugSession",
					"when": "dart-code:dartProjectLoaded && dart-code:hasLastDebugConfig && !inDebugMode"
				},
				{
					"command": "dart.runTestAtCursor",
					"when": "dart-code:dartProjectLoaded && !inDebugMode && dart-code:cursorIsInTest"
				},
				{
					"command": "dart.goToTestOrImplementationFile",
					"when": "dart-code:dartProjectLoaded && dart-code:canGoToTestOrImplementationFile"
				},
				{
					"command": "dart.debugTestAtCursor",
					"when": "dart-code:dartProjectLoaded && !inDebugMode && dart-code:cursorIsInTest"
				},
				{
					"command": "dart.startWithoutDebugging",
					"when": "false"
				},
				{
					"command": "dart.startDebuggingTest",
					"when": "false"
				},
				{
					"command": "dart.startWithoutDebuggingTest",
					"when": "false"
				},
				{
					"command": "dart.goToSuper",
					"when": "dart-code:dartProjectLoaded && editorLangId == dart"
				},
				{
					"command": "dart.attach",
					"when": "dart-code:dartProjectLoaded && !inDebugMode"
				},
				{
					"command": "flutter.attach",
					"when": "dart-code:anyFlutterProjectLoaded && !inDebugMode && dart-code:flutterSupportsAttach"
				},
				{
					"command": "flutter.attachProcess",
					"when": "dart-code:anyFlutterProjectLoaded && !inDebugMode && dart-code:flutterSupportsAttach"
				},
				{
					"command": "dart.sortMembers",
					"when": "dart-code:dartProjectLoaded && editorLangId == dart"
				},
				{
					"command": "dart.completeStatement",
					"when": "dart-code:dartProjectLoaded && editorLangId == dart"
				},
				{
					"command": "dart.showTypeHierarchy",
					"when": "dart-code:dartProjectLoaded && editorLangId == dart"
				},
				{
					"command": "dart.openObservatory",
					"when": "dart-code:dartProjectLoaded && inDebugMode"
				},
				{
					"command": "dart.openAnalyzerDiagnostics",
					"when": "dart-code:dartProjectLoaded"
				},
				{
					"command": "dart.changeSdk",
					"when": "dart-code:dartProjectLoaded"
				},
				{
					"command": "dart.changeFlutterSdk",
					"when": "dart-code:anyFlutterProjectLoaded"
				},
				{
					"command": "flutter.packages.get",
					"when": "dart-code:anyFlutterProjectLoaded"
				},
				{
					"command": "flutter.packages.upgrade",
					"when": "dart-code:anyFlutterProjectLoaded"
				},
				{
					"command": "flutter.clean",
					"when": "dart-code:flutterMobileProjectLoaded"
				},
				{
					"command": "flutter.doctor"
				},
				{
					"command": "flutter.upgrade"
				},
				{
					"command": "flutter.toggleDebugPainting",
					"when": "inDebugMode && dart-code:serviceExtension.ext.flutter.debugPaint"
				},
				{
					"command": "flutter.togglePerformanceOverlay",
					"when": "inDebugMode && dart-code:serviceExtension.ext.flutter.showPerformanceOverlay"
				},
				{
					"command": "flutter.togglePlatform",
					"when": "inDebugMode && dart-code:serviceExtension.ext.flutter.platformOverride"
				},
				{
					"command": "flutter.toggleRepaintRainbow",
					"when": "inDebugMode && dart-code:serviceExtension.ext.flutter.repaintRainbow"
				},
				{
					"command": "flutter.toggleSlowAnimations",
					"when": "inDebugMode && dart-code:serviceExtension.ext.flutter.timeDilation"
				},
				{
					"command": "flutter.toggleDebugModeBanner",
					"when": "inDebugMode && dart-code:serviceExtension.ext.flutter.debugAllowBanner"
				},
				{
					"command": "flutter.toggleCheckElevations",
					"when": "inDebugMode && dart-code:serviceExtension.ext.flutter.debugCheckElevationsEnabled"
				},
				{
					"command": "flutter.togglePaintBaselines",
					"when": "inDebugMode && dart-code:serviceExtension.ext.flutter.debugPaintBaselinesEnabled"
				},
				{
					"command": "flutter.inspectWidget",
					"when": "inDebugMode && dart-code:trackWidgetCreationEnabled"
				},
				{
					"command": "flutter.cancelInspectWidget",
					"when": "inDebugMode && dart-code:trackWidgetCreationEnabled && dart-code:flutter.isInspectingWidget"
				},
				{
					"command": "flutter.hotRestart",
					"when": "dart-code:anyFlutterProjectLoaded && inDebugMode && dart-code:service.hotRestart"
				},
				{
					"command": "flutter.hotReload",
					"when": "dart-code:anyFlutterProjectLoaded && inDebugMode && dart-code:service.reloadSources"
				},
				{
					"command": "_flutter.hotReload.touchBar",
					"when": "false"
				},
				{
					"command": "flutter.openTimeline",
					"when": "dart-code:anyFlutterProjectLoaded && inDebugMode"
				},
				{
					"command": "dart.openDevTools",
					"when": "dart-code:dartProjectLoaded"
				},
				{
					"command": "dart.openDevToolsInspector",
					"when": "dart-code:dartProjectLoaded && inDebugMode && dart-code:anyFlutterProjectLoaded && dart-code:isInFlutterDebugModeDebugSession"
				},
				{
					"command": "dart.openDevToolsTimeline",
					"when": "dart-code:dartProjectLoaded && inDebugMode && dart-code:anyFlutterProjectLoaded && dart-code:isInFlutterProfileModeDebugSession"
				},
				{
					"command": "dart.openDevToolsMemory",
					"when": "dart-code:dartProjectLoaded && inDebugMode && dart-code:anyFlutterProjectLoaded && dart-code:isInFlutterProfileModeDebugSession"
				},
				{
					"command": "dart.openDevToolsPerformance",
					"when": "dart-code:dartProjectLoaded && inDebugMode && dart-code:anyFlutterProjectLoaded && dart-code:isInFlutterProfileModeDebugSession"
				},
				{
					"command": "_dart.openDevTools.touchBar",
					"when": "false"
				},
				{
					"command": "flutter.selectDevice",
					"when": "dart-code:anyFlutterProjectLoaded"
				},
				{
					"command": "flutter.launchEmulator",
					"when": "dart-code:anyFlutterProjectLoaded && dart-code:isRunningLocally"
				},
				{
					"when": "false",
					"command": "_flutter.outline.refactor.flutter.wrap.center"
				},
				{
					"when": "false",
					"command": "_flutter.outline.refactor.flutter.wrap.padding"
				},
				{
					"when": "false",
					"command": "_flutter.outline.refactor.flutter.wrap.column"
				},
				{
					"when": "false",
					"command": "_flutter.outline.refactor.flutter.wrap.row"
				},
				{
					"when": "false",
					"command": "_flutter.outline.refactor.flutter.move.up"
				},
				{
					"when": "false",
					"command": "_flutter.outline.refactor.flutter.move.down"
				},
				{
					"when": "false",
					"command": "_flutter.outline.refactor.flutter.removeWidget"
				},
				{
					"command": "flutter.openInAndroidStudio",
					"when": "false"
				},
				{
					"command": "flutter.openInXcode",
					"when": "false"
				},
				{
					"command": "flutter.screenshot",
					"when": "dart-code:anyFlutterProjectLoaded && inDebugMode"
				},
				{
					"command": "_flutter.screenshot.touchBar",
					"when": "false"
				}
			],
			"debug/toolBar": [
				{
					"command": "flutter.hotReload",
					"group": "navigation@59",
					"when": "dart-code:anyFlutterProjectLoaded && inDebugMode && debugType == dart && dart-code:isInDebugSessionThatSupportsHotReload"
				},
				{
					"command": "dart.openDevToolsInspector",
					"group": "navigation@90",
					"when": "dart-code:anyFlutterProjectLoaded && inDebugMode && debugType == dart && dart-code:isInFlutterDebugModeDebugSession"
				},
				{
					"command": "dart.openDevToolsTimeline",
					"group": "navigation@90",
					"when": "dart-code:anyFlutterProjectLoaded && inDebugMode && debugType == dart && dart-code:isInFlutterProfileModeDebugSession"
				}
			],
			"touchBar": [
				{
					"command": "_flutter.hotReload.touchBar",
					"when": "dart-code:anyFlutterProjectLoaded && inDebugMode && debugType == dart && dart-code:isInDebugSessionThatSupportsHotReload",
					"group": "9_debug@4"
				},
				{
					"command": "_dart.openDevTools.touchBar",
					"when": "inDebugMode && debugType == dart",
					"group": "92_debug_tools"
				},
				{
					"command": "_flutter.screenshot.touchBar",
					"when": "dart-code:anyFlutterProjectLoaded && inDebugMode && debugType == dart",
					"group": "93_utils"
				}
			],
			"editor/title": [
				{
					"when": "resourceFilename == pubspec.yaml && dart-code:dartProjectLoaded && !dart-code:anyFlutterProjectLoaded",
					"command": "pub.get",
					"alt": "pub.upgrade",
					"group": "navigation"
				},
				{
					"when": "resourceFilename == pubspec.yaml && dart-code:anyFlutterProjectLoaded",
					"command": "flutter.packages.get",
					"alt": "flutter.packages.upgrade",
					"group": "navigation"
				}
			],
			"editor/context": [
				{
					"when": "resourceFilename == pubspec.yaml && dart-code:dartProjectLoaded && !dart-code:anyFlutterProjectLoaded",
					"command": "pub.get"
				},
				{
					"when": "resourceFilename == pubspec.yaml && dart-code:dartProjectLoaded && !dart-code:anyFlutterProjectLoaded",
					"command": "pub.upgrade"
				},
				{
					"when": "resourceFilename == pubspec.yaml && dart-code:anyFlutterProjectLoaded",
					"command": "flutter.packages.get"
				},
				{
					"when": "resourceFilename == pubspec.yaml && dart-code:anyFlutterProjectLoaded",
					"command": "flutter.packages.upgrade"
				}
			],
			"explorer/context": [
				{
					"when": "resourceFilename == pubspec.yaml && dart-code:dartProjectLoaded && !dart-code:anyFlutterProjectLoaded",
					"command": "pub.get"
				},
				{
					"when": "resourceFilename == pubspec.yaml && dart-code:dartProjectLoaded && !dart-code:anyFlutterProjectLoaded",
					"command": "pub.upgrade"
				},
				{
					"when": "resourceFilename == pubspec.yaml && dart-code:anyFlutterProjectLoaded",
					"command": "flutter.packages.get"
				},
				{
					"when": "resourceFilename == pubspec.yaml && dart-code:anyFlutterProjectLoaded",
					"command": "flutter.packages.upgrade"
				},
				{
					"when": "resourceLangId == dart && dart-code:dartProjectLoaded && !inDebugMode",
					"command": "dart.startDebugging",
					"group": "4.5_exec@1"
				},
				{
					"when": "resourceLangId == dart && dart-code:dartProjectLoaded && !inDebugMode",
					"command": "dart.startWithoutDebugging",
					"group": "4.5_exec@1"
				},
				{
					"command": "flutter.openInAndroidStudio",
					"when": "explorerResourceIsFolder && resourceFilename == android && dart-code:anyFlutterProjectLoaded && dart-code:isRunningLocally",
					"group": "1.5_open_ext@1"
				},
				{
					"command": "flutter.openInXcode",
					"when": "explorerResourceIsFolder && resourceFilename == ios && dart-code:anyFlutterProjectLoaded && dart-code:dartPlatformName == mac && dart-code:isRunningLocally",
					"group": "1.5_open_ext@1"
				}
			],
			"view/title": [
				{
					"when": "view == dartFlutterOutline && dart-code:widgetSupports:refactor.flutter.wrap.center",
					"command": "_flutter.outline.refactor.flutter.wrap.center"
				},
				{
					"when": "view == dartFlutterOutline && dart-code:widgetSupports:refactor.flutter.wrap.padding",
					"command": "_flutter.outline.refactor.flutter.wrap.padding"
				},
				{
					"when": "view == dartFlutterOutline && dart-code:widgetSupports:refactor.flutter.wrap.column",
					"command": "_flutter.outline.refactor.flutter.wrap.column"
				},
				{
					"when": "view == dartFlutterOutline && dart-code:widgetSupports:refactor.flutter.wrap.row",
					"command": "_flutter.outline.refactor.flutter.wrap.row"
				},
				{
					"when": "view == dartFlutterOutline && dart-code:widgetSupports:refactor.flutter.move.up",
					"command": "_flutter.outline.refactor.flutter.move.up"
				},
				{
					"when": "view == dartFlutterOutline && dart-code:widgetSupports:refactor.flutter.move.down",
					"command": "_flutter.outline.refactor.flutter.move.down"
				},
				{
					"when": "view == dartFlutterOutline && dart-code:widgetSupports:refactor.flutter.removeWidget",
					"command": "_flutter.outline.refactor.flutter.removeWidget"
				}
			],
			"view/item/context": [
				{
					"when": "view == dartFlutterOutline && viewItem == dart-code:isSelectedWidget && dart-code:widgetSupports:refactor.flutter.wrap.center",
					"command": "_flutter.outline.refactor.flutter.wrap.center"
				},
				{
					"when": "view == dartFlutterOutline && viewItem == dart-code:isSelectedWidget && dart-code:widgetSupports:refactor.flutter.wrap.padding",
					"command": "_flutter.outline.refactor.flutter.wrap.padding"
				},
				{
					"when": "view == dartFlutterOutline && viewItem == dart-code:isSelectedWidget && dart-code:widgetSupports:refactor.flutter.wrap.column",
					"command": "_flutter.outline.refactor.flutter.wrap.column"
				},
				{
					"when": "view == dartFlutterOutline && viewItem == dart-code:isSelectedWidget && dart-code:widgetSupports:refactor.flutter.wrap.row",
					"command": "_flutter.outline.refactor.flutter.wrap.row"
				},
				{
					"when": "view == dartFlutterOutline && viewItem == dart-code:isSelectedWidget && dart-code:widgetSupports:refactor.flutter.move.up",
					"command": "_flutter.outline.refactor.flutter.move.up"
				},
				{
					"when": "view == dartFlutterOutline && viewItem == dart-code:isSelectedWidget && dart-code:widgetSupports:refactor.flutter.move.down",
					"command": "_flutter.outline.refactor.flutter.move.down"
				},
				{
					"when": "view == dartFlutterOutline && viewItem == dart-code:isSelectedWidget && dart-code:widgetSupports:refactor.flutter.removeWidget",
					"command": "_flutter.outline.refactor.flutter.removeWidget"
				},
				{
					"when": "dart-code:dartProjectLoaded && !inDebugMode && viewItem == dart-code:testSuiteNode",
					"command": "dart.startDebuggingTest",
					"group": "4.5_exec@1"
				},
				{
					"when": "dart-code:dartProjectLoaded && !inDebugMode && viewItem == dart-code:testSuiteNode",
					"command": "dart.startWithoutDebuggingTest",
					"group": "4.5_exec@1"
				},
				{
					"when": "dart-code:dartProjectLoaded && !inDebugMode && viewItem == dart-code:testGroupNode",
					"command": "dart.startDebuggingTest",
					"group": "4.5_exec@1"
				},
				{
					"when": "dart-code:dartProjectLoaded && !inDebugMode && viewItem == dart-code:testGroupNode",
					"command": "dart.startWithoutDebuggingTest",
					"group": "4.5_exec@1"
				},
				{
					"when": "dart-code:dartProjectLoaded && !inDebugMode && viewItem == dart-code:testTestNode",
					"command": "dart.startDebuggingTest",
					"group": "4.5_exec@1"
				},
				{
					"when": "dart-code:dartProjectLoaded && !inDebugMode && viewItem == dart-code:testTestNode",
					"command": "dart.startWithoutDebuggingTest",
					"group": "4.5_exec@1"
				}
			]
		},
		"viewsContainers": {
			"activitybar": [
				{
					"id": "flutter",
					"title": "Flutter",
					"icon": "media/icons/flutter_activity_bar.svg"
				}
			]
		},
		"views": {
			"explorer": [
				{
					"id": "dartPackages",
					"name": "Dependencies",
					"when": "dart-code:dartProjectLoaded"
				}
			],
			"flutter": [
				{
					"id": "dartFlutterOutline",
					"name": "Outline",
					"when": "dart-code:anyFlutterProjectLoaded && dart-code:showFlutterOutline"
				}
			],
			"test": [
				{
					"id": "dartTestTree",
					"name": "Dart & Flutter",
					"when": "dart-code:dartProjectLoaded"
				}
			]
		},
		"configurationDefaults": {
			"[dart]": {
				"editor.tabSize": 2,
				"editor.insertSpaces": true,
				"editor.detectIndentation": false
			}
		},
		"configuration": {
			"type": "object",
			"title": "Dart & Flutter",
			"properties": {
				"dart.additionalAnalyzerFileExtensions": {
					"type": "array",
					"default": [],
					"description": "Additional file extensions that should be analyzed (usually used in combination with analyzer plugins).",
					"items": {
						"type": "string"
					},
					"scope": "window"
				},
				"dart.enableSdkFormatter": {
					"type": "boolean",
					"default": true,
					"description": "Whether to enable the dart_style formatter included with the Dart SDK.",
					"scope": "window"
				},
				"dart.env": {
					"type": "object",
					"default": {},
					"description": "Additional environment variables to be added to all Dart/Flutter processes spawned by the Dart and Flutter extensions.",
					"scope": "window"
				},
				"dart.closingLabels": {
					"type": "boolean",
					"default": true,
					"description": "Whether to show annotations against constructor, method invocations and lists that span multiple lines.",
					"scope": "window"
				},
				"dart.analysisServerFolding": {
					"type": "boolean",
					"default": true,
					"description": "Whether to use folding data from the Dart analysis server instead of the built-in VS Code indent-based folding.",
					"scope": "window"
				},
				"dart.analysisExcludedFolders": {
					"type": "array",
					"default": [],
					"description": "An array of paths to be excluded from Dart analysis. This option should usually be set at the Workspace level.",
					"items": {
						"type": "string"
					},
					"scope": "resource"
				},
				"dart.debugSdkLibraries": {
					"type": "boolean",
					"default": false,
					"description": "Whether to mark SDK libraries as debuggable, enabling stepping into them while debugging.",
					"scope": "window"
				},
				"dart.debugExternalLibraries": {
					"type": "boolean",
					"default": false,
					"description": "Whether to mark external pub package libraries as debuggable, enabling stepping into them while debugging.",
					"scope": "window"
				},
				"dart.showDartDeveloperLogs": {
					"type": "boolean",
					"default": true,
					"description": "Whether to show logs from dart:developer's log() function in the debug console.",
					"scope": "resource"
				},
				"dart.flutterStructuredErrors": {
					"type": "boolean",
					"default": true,
					"description": "Whether to use Flutter's structured error support for improve error display.",
					"scope": "resource"
				},
				"dart.flutterAndroidX": {
					"type": "boolean",
					"default": false,
					"description": "Whether to pass the --androidx flag when running the 'Flutter: New Project' command.",
					"scope": "window"
				},
				"dart.enableCompletionCommitCharacters": {
					"type": "boolean",
					"default": false,
					"description": "Whether to automatically commit the selected completion item when pressing certain keys such as . , ( and [.",
					"scope": "resource"
				},
				"dart.triggerSignatureHelpAutomatically": {
					"type": "boolean",
					"default": false,
					"description": "Whether to automatically trigger signature help when pressing keys such as , and (.",
					"scope": "window"
				},
				"dart.flutterAdbConnectOnChromeOs": {
					"type": "boolean",
					"default": false,
					"description": "Whether to automatically run 'adb connect 100.115.92.2:5555' when spawning the Flutter Daemon when running on Chrome OS.",
					"scope": "window"
				},
				"dart.flutterTrackWidgetCreation": {
					"type": "boolean",
					"default": true,
					"description": "Whether to pass --track-widget-creation to Flutter apps (required to support 'Inspect Widget'). This setting is always ignored when running in Profile or Release mode.",
					"scope": "resource"
				},
				"dart.flutterAdditionalArgs": {
					"type": "array",
					"default": [],
					"description": "Additional args to pass to all flutter commands.",
					"scope": "resource",
					"items": {
						"type": "string"
					}
				},
				"dart.evaluateGettersInDebugViews": {
					"type": "boolean",
					"default": true,
					"description": "Whether to evaluate getters in order to display them in debug views (such as the Variables, Watch and Hovers views).",
					"scope": "resource"
				},
				"dart.sdkPath": {
					"type": [
						"null",
						"string"
					],
					"default": null,
					"description": "The location of the Dart SDK to use for analyzing and executing code. If blank, Dart Code will attempt to find it from the PATH environment variable. When editing a Flutter project, the version of Dart included in the Flutter SDK is used in preference.",
					"scope": "machine-overridable"
				},
				"dart.sdkPaths": {
					"type": "array",
					"default": [],
					"description": "An array of strings that are either Dart SDKs or folders that contains multiple Dart SDKs in sub-folders. When set, the version number in the status bar will be clickable to quickly switch between SDKs.",
					"items": {
						"type": "string"
					},
					"scope": "machine-overridable"
				},
				"dart.devToolsTheme": {
					"enum": [
						"dark",
						"light"
					],
					"default": "dark",
					"description": "The theme to use for Dart DevTools.",
					"scope": "window"
				},
				"dart.doNotFormat": {
					"type": "array",
					"default": [],
					"description": "An array of glob patterns that should be excluded for formatting. The pattern is matched against the absolute path of the file. Use **/test/** to skip formatting for all test folders.",
					"items": {
						"type": "string"
					},
					"scope": "resource"
				},
				"dart.lineLength": {
					"type": "integer",
					"default": 80,
					"description": "The maximum length of a line of code. This is used by the document formatter.",
					"scope": "resource"
				},
				"dart.maxLogLineLength": {
					"type": "number",
					"default": 2000,
					"description": "The maximum length of a line in the log file. Lines longer than this will be truncated and suffixed with an ellipsis.",
					"scope": "window"
				},
				"dart.insertArgumentPlaceholders": {
					"type": "boolean",
					"default": true,
					"description": "Whether to insert argument placeholders during code completions. This feature is automatically disabled when enableCompletionCommitCharacters is enabled.",
					"scope": "resource"
				},
				"dart.showTestCodeLens": {
					"type": "boolean",
					"default": true,
					"description": "Whether to show Code Lens actions in the editor for quick running/debugging tests.",
					"scope": "window"
				},
				"dart.showTodos": {
					"type": "boolean",
					"default": true,
					"description": "Whether to show TODOs in the Problems list.",
					"scope": "window"
				},
				"dart.openTestView": {
					"type": "array",
					"items": {
						"enum": [
							"testRunStart",
							"testFailure"
						]
					},
					"default": [
						"testRunStart"
					],
					"description": "When to automatically switch focus to the test list (array to support multiple values).",
					"scope": "window"
				},
				"dart.notifyAnalyzerErrors": {
					"type": "boolean",
					"default": true,
					"description": "Whether to show a notification the first few times an analysis server exception occurs.",
					"scope": "window"
				},
				"dart.allowAnalytics": {
					"type": "boolean",
					"default": true,
					"description": "Whether to send analytics such as startup timings, frequency of use of features and analysis server crashes.",
					"scope": "window"
				},
				"dart.checkForSdkUpdates": {
					"type": "boolean",
					"default": true,
					"description": "Whether to check you are using the latest version of the Dart SDK at startup.",
					"scope": "window"
				},
				"dart.pubAdditionalArgs": {
					"type": "array",
					"default": [],
					"description": "Additional args to pass to all pub commands.",
					"scope": "resource",
					"items": {
						"type": "string"
					}
				},
				"dart.runPubGetOnPubspecChanges": {
					"type": "boolean",
					"default": true,
					"description": "Whether to automatically run 'pub get' whenever pubspec.yaml is saved.",
					"scope": "resource"
				},
				"dart.promptToGetPackages": {
					"type": "boolean",
					"default": true,
					"description": "Whether to prompt to get packages when opening a project with out of date packages.",
					"scope": "resource"
				},
				"dart.flutterScreenshotPath": {
					"type": [
						"null",
						"string"
					],
					"default": null,
					"description": "The path to a directory to save Flutter screenshots.",
					"scope": "machine-overridable"
				},
				"dart.flutterSdkPath": {
					"type": [
						"null",
						"string"
					],
					"default": null,
					"description": "The location of the Flutter SDK to use. If blank, Dart Code will attempt to find it from the project folder, FLUTTER_ROOT environment variable and the PATH environment variable.",
					"scope": "machine-overridable"
				},
				"dart.flutterSdkPaths": {
					"type": "array",
					"default": [],
					"description": "An array of strings that are either Flutter SDKs or folders that contains multiple Flutter SDKs in sub-folders. When set, the version number in the status bar will be clickable to quickly switch between SDKs.",
					"items": {
						"type": "string"
					},
					"scope": "machine-overridable"
				},
				"dart.flutterHotReloadOnSave": {
					"type": "boolean",
					"default": true,
					"description": "Whether to automatically send a Hot Reload request during debug session when saving files.",
					"scope": "window"
				},
				"dart.flutterHotRestartOnSave": {
					"type": "boolean",
					"default": true,
					"description": "Whether to automatically send a Hot Restart request during a debug session when saving files if Hot Reload is not available but Hot Restart is.",
					"scope": "window"
				},
				"dart.flutterCreateOrganization": {
					"type": [
						"null",
						"string"
					],
					"default": null,
					"description": "The organization responsible for your new Flutter project, in reverse domain name notation. This string is used in Java package names and as prefix in the iOS bundle identifier when creating new projects using the 'Flutter: New Project' command.",
					"scope": "window"
				},
				"dart.flutterCreateIOSLanguage": {
					"enum": [
						"objc",
						"swift"
					],
					"default": "swift",
					"description": "The programming language to use for IOS apps when creating new projects using the 'Flutter: New Project' command.",
					"scope": "window"
				},
				"dart.flutterCreateAndroidLanguage": {
					"enum": [
						"java",
						"kotlin"
					],
					"default": "kotlin",
					"description": "The programming language to use for Android apps when creating new projects using the 'Flutter: New Project' command.",
					"scope": "window"
				},
				"dart.analyzeAngularTemplates": {
					"type": "boolean",
					"default": true,
					"description": "Whether to enable analysis for AngularDart templates (requires the angular_analyzer_plugin).",
					"scope": "window"
				},
				"dart.flutterOutline": {
					"type": "boolean",
					"default": true,
					"description": "Whether to show the Flutter Outline tree in the side bar.",
					"scope": "window"
				},
				"dart.analyzerAdditionalArgs": {
					"type": "array",
					"default": [],
					"description": "Additional arguments to pass to the Dart analysis server.",
					"scope": "window",
					"items": {
						"type": "string"
					}
				},
				"dart.analyzerDiagnosticsPort": {
					"type": [
						"null",
						"number"
					],
					"default": null,
					"description": "The port number to be used for the Dart analysis server diagnostic server.",
					"scope": "window"
				},
				"dart.analyzerInstrumentationLogFile": {
					"type": [
						"null",
						"string"
					],
					"default": null,
					"description": "The path to a log file for very detailed logging in the Dart analysis server that may be useful when trying to diagnose analysis server issues.",
					"scope": "machine-overridable"
				},
				"dart.analyzerSshHost": {
					"type": [
						"null",
						"string"
					],
					"default": null,
					"description": "An SSH host to run the analysis server.\nThis can be useful when modifying code on a remote machine using SSHFS.",
					"scope": "window"
				},
				"dart.extensionLogFile": {
					"type": [
						"null",
						"string"
					],
					"default": null,
					"description": "The path to a low-traffic log file for basic extension and editor issues.",
					"scope": "machine-overridable"
				},
				"dart.devToolsLogFile": {
					"type": [
						"null",
						"string"
					],
					"default": null,
					"description": "The path to a low-traffic log file for the Dart DevTools service.",
					"scope": "machine-overridable"
				},
				"dart.analyzerLogFile": {
					"type": [
						"null",
						"string"
					],
					"default": null,
					"description": "The path to a log file for communication between Dart Code and the analysis server.",
					"scope": "machine-overridable"
				},
				"dart.analyzerObservatoryPort": {
					"type": [
						"null",
						"number"
					],
					"default": null,
					"description": "The port number to be used for the Dart analysis server observatory.",
					"scope": "window"
				},
				"dart.analyzerPath": {
					"type": [
						"null",
						"string"
					],
					"default": null,
					"description": "The path to a custom Dart analysis server.",
					"scope": "machine-overridable"
				},
				"dart.devToolsPort": {
					"type": [
						"null",
						"number"
					],
					"default": null,
					"description": "The port number to be used for the Dart DevTools.",
					"scope": "window"
				},
				"dart.devToolsReuseWindows": {
					"type": "boolean",
					"default": true,
					"description": "Whether to try to reuse existing DevTools windows instead of launching new ones. Only works for instances of DevTools launched by the DevTools server on the local machine.",
					"scope": "window"
				},
				"dart.openDevTools": {
					"enum": [
						"never",
						"flutter",
						"always"
					],
					"default": "never",
					"description": "Whether to automatically open DevTools at the start of a debug session.",
					"scope": "window"
				},
				"dart.flutterDaemonLogFile": {
					"type": [
						"null",
						"string"
					],
					"default": null,
					"description": "The path to a log file for the 'flutter daemon' communication which is the service that provides information about connected devices used to show in the status bar.",
					"scope": "machine-overridable"
				},
				"dart.flutterRunLogFile": {
					"type": [
						"null",
						"string"
					],
					"default": null,
					"description": "The path to a log file for 'flutter run' which is used to launch Flutter applications from VS Code. This is useful when trying to diagnose issues with applications launching (or failing to) on simulators and devices. Use ${name} in the log file name to prevent concurrent debug sessions overwriting each others logs.",
					"scope": "machine-overridable"
				},
				"dart.flutterTestLogFile": {
					"type": [
						"null",
						"string"
					],
					"default": null,
					"description": "The path to a log file for 'flutter test' which is used to run unit tests from VS Code. This is useful when trying to diagnose issues with unit test executions. Use ${name} in the log file name to prevent concurrent debug sessions overwriting each others logs.",
					"scope": "machine-overridable"
				},
				"dart.pubTestLogFile": {
					"type": [
						"null",
						"string"
					],
					"default": null,
					"description": "The path to a log file for 'pub run test' runs. This is useful when trying to diagnose issues with unit test executions. Use ${name} in the log file name to prevent concurrent debug sessions overwriting each others logs.",
					"scope": "machine-overridable"
				},
				"dart.observatoryLogFile": {
					"type": [
						"null",
						"string"
					],
					"default": null,
					"description": "The path to a log file for communication between Dart Code and Observatory (the VM debugger). This is useful when trying to diagnose issues with debugging such as missed breakpoints. Use ${name} in the log file name to prevent concurrent debug sessions overwriting each others logs.",
					"scope": "machine-overridable"
				},
				"dart.useKnownChromeOSPorts": {
					"type": "boolean",
					"default": true,
					"description": "Whether to use specific ports for Observatory and DevTools when running in Chrome OS. This is required to connect from the native Chrome OS browser but will prevent apps from launching if the ports are already in-use (for example if trying to run a second app).",
					"scope": "window"
				},
				"dart.webDaemonLogFile": {
					"type": [
						"null",
						"string"
					],
					"default": null,
					"description": "The path to a log file for communication between Dart Code and the webdev daemon. This is useful when trying to diagnose issues with launching web applications. Use ${name} in the log file name to prevent concurrent debug sessions overwriting each others logs.",
					"scope": "machine-overridable"
				},
				"dart.vmAdditionalArgs": {
					"type": "array",
					"default": [],
					"description": "Additional args to pass to the Dart VM when running/debugging command line apps.",
					"scope": "resource",
					"items": {
						"type": "string"
					}
				},
				"dart.buildRunnerAdditionalArgs": {
					"type": "array",
					"default": [],
					"description": "Additional args to pass to the build_runner when building/watching/serving.",
					"scope": "window",
					"items": {
						"type": "string"
					}
				},
				"dart.flutterSelectDeviceWhenConnected": {
					"type": "boolean",
					"default": true,
					"description": "Whether to set newly connected devices as the current device in Flutter projects.",
					"scope": "window"
				},
				"dart.warnWhenEditingFilesOutsideWorkspace": {
					"type": "boolean",
					"default": true,
					"description": "Whether to show a warning when modifying files outside of the workspace.",
					"scope": "window"
				},
				"dart.showIgnoreQuickFixes": {
					"type": "boolean",
					"default": false,
					"description": "Whether to show quick fixes for ignoring hints and lints.",
					"scope": "window"
				},
				"dart.previewBuildRunnerTasks": {
					"type": "boolean",
					"default": false,
					"description": "Whether to register Pub Build Runner tasks with VS Code.",
					"scope": "window"
				},
				"dart.flutterGutterIcons": {
					"type": "boolean",
					"default": true,
					"description": "Whether to show Flutter icons and colors in the editor gutter.",
					"scope": "window"
				},
				"dart.previewFlutterUiGuides": {
					"type": "boolean",
					"default": false,
					"description": "Whether to enable the Flutter UI Guides preview.",
					"scope": "window"
				},
				"dart.previewFlutterUiGuidesCustomTracking": {
					"type": "boolean",
					"default": false,
					"description": "Whether to enable custom tracking of Flutter UI guidelines (to hide some latency of waiting for the next Flutter Outline).",
					"scope": "window"
				},
				"dart.previewToStringInDebugViews": {
					"type": "boolean",
					"default": false,
					"description": "Whether to call toString() on objects when rendering them in debug views (such as the Variables, Watch and Hovers views). Only applies to views of 15 or fewer values for performance reasons.",
					"scope": "window"
				},
				"dart.previewHotReloadOnSaveWatcher": {
					"type": "boolean",
					"default": false,
					"description": "Whether to perform hot-reload-on-save based on a filesystem watcher for Dart files rather than using VS Code's onDidSave event. This allows reloads to trigger when external tools modify Dart source files.",
					"scope": "window"
				},
				"dart.previewDebuggerStepBack": {
					"type": "boolean",
					"default": false,
					"description": "Whether to enable the debuggers 'Step Back' functionality. This is behind a flag while VS Code does not support enabling it separately to the 'Reverse Continue' button.",
					"scope": "window"
				},
				"dart.previewNewCompletionPlaceholders": {
					"type": "boolean",
					"default": true,
					"description": "Whether to enable new behaviour for code completion to include @required arguments as placeholders (when using dart.insertArgumentPlaceholders).",
					"scope": "window"
				},
				"dart.autoImportCompletions": {
					"type": "boolean",
					"default": true,
					"description": "Whether to include symbols that have not been imported in the code completion list and automatically insert the required import when selecting them.",
					"scope": "window"
				},
				"dart.promptToRunIfErrors": {
					"type": "boolean",
					"default": true,
					"description": "Whether to prompt before running if there are errors in your project. Test scripts will be excluded from the check unless they're the script being run.",
					"scope": "window"
				}
			}
		},
		"breakpoints": [
			{
				"language": "dart"
			}
		],
		"debuggers": [
			{
				"type": "dart",
				"label": "Dart & Flutter",
				"program": "./out/src/extension/debug/dart_debug_entry.js",
				"runtime": "node",
				"languages": [
					"dart"
				],
				"configurationAttributes": {
					"launch": {
						"properties": {
							"cwd": {
								"type": "string",
								"description": "Workspace root."
							},
							"deviceId": {
								"type": "string",
								"description": "The ID of the device to launch your Flutter app on. If not supplied, will use the selected device shown in the status bar."
							},
							"console": {
								"enum": [
									"debugConsole",
									"terminal"
								],
								"default": "debugConsole",
								"description": "Whether to run applications in the debug console (which does not support reading user input) or a pseudo terminal (which does)."
							},
							"enableAsserts": {
								"type": "boolean",
								"description": "Run the VM with --asserts-enabled.",
								"default": true
							},
							"program": {
								"type": "string",
								"description": "Path to the script to start (eg. bin/main.dart or lib/main.dart) or optionally a test folder to run a whole suite."
							},
							"showMemoryUsage": {
								"type": "boolean",
								"description": "Show memory usage for your Flutter app in the status bar during debug sessions (if not set, will automatically show for profile builds).\n\nNote: memory usage shown in debug builds may not be indicative of usage in release builds. Use profile builds for more accurate figures when testing memory usage."
							},
							"flutterMode": {
								"description": "The mode for launching the Flutter application:\n\ndebug: Turns on all assertions, includes all debug information, enables all debugger aids and optimizes for fast dev cycles\n\nrelease: Turns off all assertions, strips as much debug information as possible, turns of debugger aids and optimises for fast startup, fast execution and small package sizes.\n\nprofile: Same as release mode exept profiling aids and tracing are enabled.",
								"enum": [
									"debug",
									"release",
									"profile"
								],
								"default": "debug"
							},
							"flutterPlatform": {
								"description": "Passes the --target-platform option to the flutter run command. Ignored on iOS.",
								"enum": [
									"default",
									"android-arm",
									"android-arm64",
									"android-x86",
									"android-x64"
								],
								"default": "default"
							},
							"template": {
								"description": "Uses this launch configuration as a template for launching tests.",
								"enum": [
									"run-test",
									"debug-test"
								]
							},
							"args": {
								"type": "array",
								"description": "Command line arguments to the application.",
								"items": {
									"type": "string"
								}
							},
							"env": {
								"description": "Environment variables passed to the Dart/Flutter process."
							},
							"vmAdditionalArgs": {
								"type": "array",
								"default": [],
								"description": "Additional args to pass to the Dart VM when running/debugging command line apps.",
								"items": {
									"type": "string"
								}
							}
						}
					},
					"attach": {
						"properties": {
							"cwd": {
								"type": "string",
								"description": "Workspace root."
							},
							"program": {
								"type": "string",
								"description": "Path to the entry script (eg. lib/main.dart). This is required when attaching to Flutter apps if the entry point is not lib/main.dart."
							},
							"deviceId": {
								"type": "string",
								"description": "The ID of the device to attach to. If not supplied, will use the selected device shown in the status bar."
							},
							"packages": {
								"type": "string",
								"description": "Path to the packages file (only required if cannot be discovered from the running process automatically)."
							},
							"observatoryUri": {
								"type": "string",
								"description": "URI of the Observatory instance to attach to."
							}
						}
					}
				},
				"configurationSnippets": [
					{
						"label": "Dart: Launch",
						"description": "Launch and debug Dart applications",
						"body": {
							"name": "Dart",
							"type": "dart",
							"request": "launch",
							"program": "^\"bin/main.dart\""
						}
					},
					{
						"label": "Dart: Attach",
						"description": "Debug an already-running Dart application",
						"body": {
							"name": "Dart: Attach to Process",
							"type": "dart",
							"request": "attach"
						}
					},
					{
						"label": "Dart: Run all Tests",
						"description": "Run all tests in a Dart application",
						"body": {
							"name": "Dart: Run all Tests",
							"type": "dart",
							"request": "launch",
							"program": "./test/"
						}
					},
					{
						"label": "Flutter: Launch",
						"description": "Launch and debug Flutter applications",
						"body": {
							"name": "Flutter",
							"type": "dart",
							"request": "launch",
							"program": "^\"lib/main.dart\""
						}
					},
					{
						"label": "Flutter: Attach to Device",
						"description": "Attach to Flutter on a device.",
						"body": {
							"name": "Flutter: Attach to Device",
							"type": "dart",
							"request": "attach"
						}
					},
					{
						"label": "Flutter: Run all Tests",
						"description": "Run all tests in a Flutter application",
						"body": {
							"name": "Flutter: Run all Tests",
							"type": "dart",
							"request": "launch",
							"program": "./test/"
						}
					}
				]
			}
		],
		"taskDefinitions": [
			{
				"type": "pub",
				"required": [],
				"properties": {
					"command": {
						"type": "string"
					}
				}
			},
			{
				"type": "flutter",
				"required": [],
				"properties": {
					"command": {
						"type": "string"
					}
				}
			}
		],
		"problemMatchers": [
			{
				"name": "dart-pub-build_runner",
				"label": "Pub: build_runner",
				"source": "pub",
				"pattern": [
					{
						"regexp": "^\\[SEVERE\\] \\w+ on (.*?)(?: \\(cached\\))?:$",
						"file": 1
					},
					{
						"regexp": "^Error running .*$"
					},
					{
						"regexp": "^(.*)$",
						"message": 1
					},
					{
						"regexp": "^package:.*:(\\d+):(\\d+)$",
						"line": 1,
						"column": 2
					}
				],
				"background": {
					"activeOnStart": true,
					"beginsPattern": "^\\[INFO\\] Starting Build",
					"endsPattern": "^(\\[INFO\\] Succeeded|\\[SEVERE\\] Failed) after"
				}
			}
		]
	},
	"scripts": {
		"vscode:prepublish": "webpack --mode production",
		"build": "webpack --mode development",
		"build-with-instrumentation": "webpack --env.instrumentation --mode development",
		"watch": "webpack --mode development --watch --info-verbosity verbose",
		"build-tests": "tsc -p ./",
		"watch-tests": "tsc -p ./ --watch",
		"lint": "tslint 'src/**/*.ts' -t verbose",
		"test": "npm run build-with-instrumentation && npm run build-tests && npm run instrument && npm run test-only && npm run report_lcov && npm run report_screen",
		"instrument": "cd out/src && nyc instrument --compact false --in-place . . && cd ../..",
		"test-only": "node ./out/src/test/test_all.js",
		"report_lcov": "nyc report -r lcovonly --report-dir coverage/$BOT",
		"report_screen": "nyc report"
	},
	"dependencies": {
		"minimatch": "^3.0.4",
		"semver": "^6.3.0",
		"vscode-debugadapter": "^1.37.1",
		"vscode-debugprotocol": "^1.37.0",
		"vscode-languageclient": "^5.2.1",
		"ws": "^7.2.0"
	},
	"devDependencies": {
		"@types/glob": "^7.1.1",
		"@types/minimatch": "^3.0.3",
		"@types/mocha": "^5.2.7",
		"@types/node": "^12.12.14",
		"@types/semver": "^6.2.0",
		"@types/sinon": "5.0.5",
		"@types/vscode": "^1.40.0",
		"@types/ws": "^6.0.4",
		"glob": "^7.1.6",
		"istanbul-instrumenter-loader": "^3.0.1",
		"mocha": "^6.2.2",
		"nyc": "^15.0.0-beta.3",
		"sinon": "^7.3.2",
		"source-map-support": "^0.5.16",
		"ts-loader": "^6.2.1",
		"tslint": "^5.20.1",
		"typescript": "^3.6.3",
		"vscode-debugadapter-testsupport": "^1.40.0",
		"vscode-test": "^1.2.3",
		"webpack": "^4.41.2",
		"webpack-cli": "^3.3.10"
	}
}<|MERGE_RESOLUTION|>--- conflicted
+++ resolved
@@ -2,16 +2,14 @@
 	"name": "dart-code",
 	"displayName": "Dart",
 	"description": "Dart language support and debugger for Visual Studio Code.",
-<<<<<<< HEAD
 	"version": "3.8.0-dev",
-=======
-	"version": "3.7.1",
->>>>>>> 93bb067d
 	"publisher": "Dart-Code",
 	"engines": {
 		"vscode": "^1.40.0"
 	},
-	"extensionKind": ["workspace"],
+	"extensionKind": [
+		"workspace"
+	],
 	"license": "SEE LICENSE IN LICENSE",
 	"bugs": {
 		"url": "https://github.com/Dart-Code/Dart-Code/issues"
