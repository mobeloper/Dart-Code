--- conflicted
+++ resolved
@@ -22,12 +22,7 @@
 }
 
 export function runProcessInChannel(process: child_process.ChildProcess, channel: vs.OutputChannel) {
-<<<<<<< HEAD
-    process.stdout.on("data", (data) => channel.append(data as string));
-    process.stderr.on("data", (data) => channel.append(data as string));
-=======
     process.stdout.on("data", (data) => channel.append(data.toString()));
     process.stderr.on("data", (data) => channel.append(data.toString()));
->>>>>>> 9bba02f2
     process.on("close", (code) => channel.appendLine(`exit code ${code}`));
 }