--- conflicted
+++ resolved
@@ -1,10 +1,6 @@
-<<<<<<< HEAD
-import { CodeActionKind, env as vsEnv, ExtensionKind, extensions, Position, Range, Selection, TextDocument, TextEditor, TextEditorRevealType, Uri, workspace, WorkspaceFolder } from "vscode";
-=======
 import { URL } from "url";
 import * as vs from "vscode";
-import { env as vsEnv, ExtensionKind, extensions, Position, Range, Selection, TextDocument, TextEditor, TextEditorRevealType, Uri, workspace, WorkspaceFolder } from "vscode";
->>>>>>> 93bb067d
+import { CodeActionKind, env as vsEnv, ExtensionKind, extensions, Position, Range, Selection, TextDocument, TextEditor, TextEditorRevealType, Uri, workspace, WorkspaceFolder } from "vscode";
 import { dartCodeExtensionIdentifier } from "../constants";
 import { Location, Logger } from "../interfaces";
 import { nullLogger } from "../logging";
