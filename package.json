{
	"name": "dart-code",
	"displayName": "Dart",
	"description": "Dart language support and debugger for Visual Studio Code.",
<<<<<<< HEAD
	"version": "2.22.2-dev",
=======
	"version": "2.22.2",
>>>>>>> edfaacec
	"publisher": "Dart-Code",
	"engines": {
		"vscode": "^1.30.0"
	},
	"license": "SEE LICENSE IN LICENSE",
	"bugs": {
		"url": "https://github.com/Dart-Code/Dart-Code/issues"
	},
	"homepage": "https://dartcode.org/",
	"repository": {
		"type": "git",
		"url": "https://github.com/Dart-Code/Dart-Code.git"
	},
	"categories": [
		"Programming Languages",
		"Snippets",
		"Linters",
		"Formatters",
		"Debuggers"
	],
	"keywords": [
		"dart",
		"flutter",
		"fuchsia",
		"multi-root ready"
	],
	"icon": "media/dart.png",
	"activationEvents": [
		"onLanguage:dart",
		"onView:dartPackages",
		"workspaceContains:**/pubspec.yaml",
		"workspaceContains:**/*.dart",
		"onCommand:flutter.createProject",
		"onCommand:dart.createProject",
		"onCommand:_dart.flutter.createSampleProject",
		"onCommand:flutter.doctor",
		"onUri"
	],
	"main": "./out/src/extension",
	"contributes": {
		"languages": [
			{
				"id": "dart",
				"extensions": [
					".dart"
				],
				"aliases": [
					"Dart"
				],
				"configuration": "./syntaxes/dart-language-configuration.json"
			}
		],
		"grammars": [
			{
				"language": "dart",
				"scopeName": "source.dart",
				"path": "./syntaxes/dart.json"
			}
		],
		"colors": [
			{
				"id": "dart.closingLabels",
				"description": "Color of closing labels rendered for nested Dart constructs.",
				"defaults": {
					"dark": "tab.inactiveForeground",
					"light": "tab.inactiveForeground",
					"highContrast": "tab.inactiveForeground"
				}
			}
		],
		"commands": [
			{
				"command": "flutter.createProject",
				"title": "New Project",
				"category": "Flutter"
			},
			{
				"command": "dart.createProject",
				"title": "New Project",
				"category": "Dart"
			},
			{
				"command": "pub.get",
				"title": "Get Packages",
				"category": "Pub",
				"icon": {
					"light": "./media/commands/pull.svg",
					"dark": "./media/commands/pull-inverse.svg"
				}
			},
			{
				"command": "pub.upgrade",
				"title": "Upgrade Packages",
				"category": "Pub",
				"icon": {
					"light": "./media/commands/pull.svg",
					"dark": "./media/commands/pull-inverse.svg"
				}
			},
			{
				"command": "dart.attach",
				"title": "Attach to Dart Process",
				"category": "Debug"
			},
			{
				"command": "flutter.attach",
				"title": "Attach to Flutter Process",
				"category": "Debug"
			},
			{
				"command": "dart.goToSuper",
				"title": "Go to Super Class/Method",
				"category": "Dart"
			},
			{
				"command": "dart.runAllTestsWithoutDebugging",
				"title": "Run All Tests",
				"category": "Dart"
			},
			{
				"command": "dart.rerunLastDebugSession",
				"title": "Rerun Last Debug Session",
				"category": "Dart"
			},
			{
				"command": "dart.runTestAtCursor",
				"title": "Run Test At Cursor",
				"category": "Dart"
			},
			{
				"command": "dart.debugTestAtCursor",
				"title": "Debug Test At Cursor",
				"category": "Dart"
			},
			{
				"command": "dart.startDebugging",
				"title": "Start Debugging",
				"category": "Dart"
			},
			{
				"command": "dart.startWithoutDebugging",
				"title": "Start Without Debugging",
				"category": "Dart"
			},
			{
				"command": "dart.startDebuggingTest",
				"title": "Start Debugging",
				"category": "Dart"
			},
			{
				"command": "dart.startWithoutDebuggingTest",
				"title": "Start Without Debugging",
				"category": "Dart"
			},
			{
				"command": "dart.sortMembers",
				"title": "Sort Members",
				"category": "Dart"
			},
			{
				"command": "dart.startLogging",
				"title": "Capture Logs",
				"category": "Dart"
			},
			{
				"command": "dart.completeStatement",
				"title": "Complete Statement",
				"category": "Dart"
			},
			{
				"command": "dart.showTypeHierarchy",
				"title": "Show Type Hierarchy",
				"category": "Dart"
			},
			{
				"command": "dart.openObservatory",
				"title": "Open Observatory",
				"category": "Dart"
			},
			{
				"command": "dart.changeSdk",
				"title": "Change SDK",
				"category": "Dart"
			},
			{
				"command": "dart.changeFlutterSdk",
				"title": "Change SDK",
				"category": "Flutter"
			},
			{
				"command": "flutter.packages.get",
				"title": "Get Packages",
				"category": "Flutter",
				"icon": {
					"light": "./media/commands/pull.svg",
					"dark": "./media/commands/pull-inverse.svg"
				}
			},
			{
				"command": "flutter.packages.upgrade",
				"title": "Upgrade Packages",
				"category": "Flutter",
				"icon": {
					"light": "./media/commands/pull.svg",
					"dark": "./media/commands/pull-inverse.svg"
				}
			},
			{
				"command": "flutter.doctor",
				"title": "Run Flutter Doctor",
				"category": "Flutter"
			},
			{
				"command": "flutter.upgrade",
				"title": "Run Flutter Upgrade",
				"category": "Flutter"
			},
			{
				"command": "flutter.toggleDebugPainting",
				"title": "Toggle Debug Painting",
				"category": "Flutter"
			},
			{
				"command": "flutter.togglePerformanceOverlay",
				"title": "Toggle Performance Overlay",
				"category": "Flutter"
			},
			{
				"command": "flutter.togglePlatform",
				"title": "Toggle Platform",
				"category": "Flutter"
			},
			{
				"command": "flutter.toggleRepaintRainbow",
				"title": "Toggle Repaint Rainbow",
				"category": "Flutter"
			},
			{
				"command": "flutter.toggleSlowAnimations",
				"title": "Toggle Slow Animations",
				"category": "Flutter"
			},
			{
				"command": "flutter.toggleDebugModeBanner",
				"title": "Toggle Debug-Mode Banner",
				"category": "Flutter"
			},
			{
				"command": "flutter.togglePaintBaselines",
				"title": "Toggle Baseline Painting",
				"category": "Flutter"
			},
			{
				"command": "flutter.inspectWidget",
				"title": "Inspect Widget",
				"category": "Flutter"
			},
			{
				"command": "flutter.cancelInspectWidget",
				"title": "Cancel Widget Inspection",
				"category": "Flutter"
			},
			{
				"command": "flutter.screenshot",
				"title": "Save Screenshot",
				"category": "Flutter"
			},
			{
				"command": "flutter.hotRestart",
				"title": "Hot Restart",
				"category": "Flutter"
			},
			{
				"command": "flutter.hotReload",
				"title": "Hot Reload",
				"category": "Flutter"
			},
			{
				"command": "flutter.openTimeline",
				"title": "Open Observatory Timeline",
				"category": "Flutter"
			},
			{
				"command": "flutter.selectDevice",
				"title": "Select Device",
				"category": "Flutter"
			},
			{
				"command": "flutter.launchEmulator",
				"title": "Launch Emulator",
				"category": "Flutter"
			},
			{
				"command": "flutter.openInAndroidStudio",
				"title": "Open in Android Studio",
				"category": "Flutter"
			},
			{
				"command": "flutter.openInXcode",
				"title": "Open in Xcode",
				"category": "Flutter"
			}
		],
		"keybindings": [
			{
				"command": "dart.showTypeHierarchy",
				"key": "f4",
				"mac": "f4",
				"when": "editorLangId == dart"
			},
			{
				"command": "flutter.hotRestart",
				"when": "dart-code:flutterProjectLoaded && inDebugMode",
				"key": "ctrl+f5"
			},
			{
				"command": "dart.rerunLastDebugSession",
				"when": "dart-code:dartProjectLoaded && dart-code:hasLastDebugConfig && !inDebugMode",
				"key": "cmd+shift+f5",
				"win": "ctrl+shift+f5"
			}
		],
		"menus": {
			"commandPalette": [
				{
					"command": "flutter.createProject"
				},
				{
					"command": "dart.createProject"
				},
				{
					"command": "pub.get",
					"when": "dart-code:dartProjectLoaded"
				},
				{
					"command": "pub.upgrade",
					"when": "dart-code:dartProjectLoaded"
				},
				{
					"command": "dart.startDebugging",
					"when": "false"
				},
				{
					"command": "dart.runAllTestsWithoutDebugging",
					"when": "dart-code:dartProjectLoaded && !inDebugMode"
				},
				{
					"command": "dart.rerunLastDebugSession",
					"when": "dart-code:dartProjectLoaded && dart-code:hasLastDebugConfig && !inDebugMode"
				},
				{
					"command": "dart.runTestAtCursor",
					"when": "dart-code:dartProjectLoaded && !inDebugMode && dart-code:cursorIsInTest"
				},
				{
					"command": "dart.debugTestAtCursor",
					"when": "dart-code:dartProjectLoaded && !inDebugMode && dart-code:cursorIsInTest"
				},
				{
					"command": "dart.startWithoutDebugging",
					"when": "false"
				},
				{
					"command": "dart.startDebuggingTest",
					"when": "false"
				},
				{
					"command": "dart.startWithoutDebuggingTest",
					"when": "false"
				},
				{
					"command": "dart.goToSuper",
					"when": "dart-code:dartProjectLoaded && editorLangId == dart"
				},
				{
					"command": "dart.attach",
					"when": "dart-code:dartProjectLoaded && !inDebugMode"
				},
				{
					"command": "flutter.attach",
					"when": "dart-code:flutterProjectLoaded && !inDebugMode && dart-code:flutterSupportsAttach"
				},
				{
					"command": "dart.sortMembers",
					"when": "dart-code:dartProjectLoaded && editorLangId == dart"
				},
				{
					"command": "dart.completeStatement",
					"when": "dart-code:dartProjectLoaded && editorLangId == dart"
				},
				{
					"command": "dart.showTypeHierarchy",
					"when": "dart-code:dartProjectLoaded && editorLangId == dart"
				},
				{
					"command": "dart.openObservatory",
					"when": "dart-code:dartProjectLoaded && inDebugMode"
				},
				{
					"command": "dart.changeSdk",
					"when": "dart-code:dartProjectLoaded"
				},
				{
					"command": "dart.changeFlutterSdk",
					"when": "dart-code:flutterProjectLoaded"
				},
				{
					"command": "flutter.packages.get",
					"when": "dart-code:flutterProjectLoaded"
				},
				{
					"command": "flutter.packages.upgrade",
					"when": "dart-code:flutterProjectLoaded"
				},
				{
					"command": "flutter.doctor"
				},
				{
					"command": "flutter.upgrade"
				},
				{
					"command": "flutter.toggleDebugPainting",
					"when": "inDebugMode && dart-code:serviceExtension.ext.flutter.debugPaint"
				},
				{
					"command": "flutter.togglePerformanceOverlay",
					"when": "inDebugMode && dart-code:serviceExtension.ext.flutter.showPerformanceOverlay"
				},
				{
					"command": "flutter.togglePlatform",
					"when": "inDebugMode && dart-code:serviceExtension.ext.flutter.platformOverride"
				},
				{
					"command": "flutter.toggleRepaintRainbow",
					"when": "inDebugMode && dart-code:serviceExtension.ext.flutter.repaintRainbow"
				},
				{
					"command": "flutter.toggleSlowAnimations",
					"when": "inDebugMode && dart-code:serviceExtension.ext.flutter.timeDilation"
				},
				{
					"command": "flutter.toggleDebugModeBanner",
					"when": "inDebugMode && dart-code:serviceExtension.ext.flutter.debugAllowBanner"
				},
				{
					"command": "flutter.togglePaintBaselines",
					"when": "inDebugMode && dart-code:serviceExtension.ext.flutter.debugPaintBaselinesEnabled"
				},
				{
					"command": "flutter.inspectWidget",
					"when": "inDebugMode && dart-code:trackWidgetCreationEnabled"
				},
				{
					"command": "flutter.cancelInspectWidget",
					"when": "inDebugMode && dart-code:trackWidgetCreationEnabled && dart-code:flutter.isInspectingWidget"
				},
				{
					"command": "flutter.hotRestart",
					"when": "dart-code:flutterProjectLoaded && inDebugMode"
				},
				{
					"command": "flutter.hotReload",
					"when": "dart-code:flutterProjectLoaded && inDebugMode"
				},
				{
					"command": "flutter.openTimeline",
					"when": "dart-code:flutterProjectLoaded && inDebugMode"
				},
				{
					"command": "flutter.selectDevice",
					"when": "dart-code:flutterProjectLoaded"
				},
				{
					"command": "flutter.launchEmulator",
					"when": "dart-code:flutterProjectLoaded"
				},
				{
					"command": "flutter.openInAndroidStudio",
					"when": "false"
				},
				{
					"command": "flutter.openInXcode",
					"when": "false"
				},
				{
					"command": "flutter.screenshot",
					"when": "dart-code:flutterProjectLoaded && inDebugMode"
				}
			],
			"editor/title": [
				{
					"when": "resourceFilename == pubspec.yaml && dart-code:dartProjectLoaded && !dart-code:flutterProjectLoaded",
					"command": "pub.get",
					"alt": "pub.upgrade",
					"group": "navigation"
				},
				{
					"when": "resourceFilename == pubspec.yaml && dart-code:flutterProjectLoaded",
					"command": "flutter.packages.get",
					"alt": "flutter.packages.upgrade",
					"group": "navigation"
				}
			],
			"editor/context": [
				{
					"when": "resourceFilename == pubspec.yaml && dart-code:dartProjectLoaded && !dart-code:flutterProjectLoaded",
					"command": "pub.get"
				},
				{
					"when": "resourceFilename == pubspec.yaml && dart-code:dartProjectLoaded && !dart-code:flutterProjectLoaded",
					"command": "pub.upgrade"
				},
				{
					"when": "resourceFilename == pubspec.yaml && dart-code:flutterProjectLoaded",
					"command": "flutter.packages.get"
				},
				{
					"when": "resourceFilename == pubspec.yaml && dart-code:flutterProjectLoaded",
					"command": "flutter.packages.upgrade"
				}
			],
			"explorer/context": [
				{
					"when": "resourceFilename == pubspec.yaml && dart-code:dartProjectLoaded && !dart-code:flutterProjectLoaded",
					"command": "pub.get"
				},
				{
					"when": "resourceFilename == pubspec.yaml && dart-code:dartProjectLoaded && !dart-code:flutterProjectLoaded",
					"command": "pub.upgrade"
				},
				{
					"when": "resourceFilename == pubspec.yaml && dart-code:flutterProjectLoaded",
					"command": "flutter.packages.get"
				},
				{
					"when": "resourceFilename == pubspec.yaml && dart-code:flutterProjectLoaded",
					"command": "flutter.packages.upgrade"
				},
				{
					"when": "resourceLangId == dart && dart-code:dartProjectLoaded && !inDebugMode",
					"command": "dart.startDebugging",
					"group": "4.5_exec@1"
				},
				{
					"when": "resourceLangId == dart && dart-code:dartProjectLoaded && !inDebugMode",
					"command": "dart.startWithoutDebugging",
					"group": "4.5_exec@1"
				},
				{
					"command": "flutter.openInAndroidStudio",
					"when": "explorerResourceIsFolder && resourceFilename == android && dart-code:flutterProjectLoaded",
					"group": "1.5_open_ext@1"
				},
				{
					"command": "flutter.openInXcode",
					"when": "explorerResourceIsFolder && resourceFilename == ios && dart-code:flutterProjectLoaded && dart-code:platformName == mac",
					"group": "1.5_open_ext@1"
				}
			],
			"view/item/context": [
				{
					"when": "dart-code:dartProjectLoaded && !inDebugMode && viewItem == dart-code:testSuiteNode",
					"command": "dart.startDebuggingTest",
					"group": "4.5_exec@1"
				},
				{
					"when": "dart-code:dartProjectLoaded && !inDebugMode && viewItem == dart-code:testSuiteNode",
					"command": "dart.startWithoutDebuggingTest",
					"group": "4.5_exec@1"
				},
				{
					"when": "dart-code:dartProjectLoaded && !inDebugMode && viewItem == dart-code:testGroupNode",
					"command": "dart.startDebuggingTest",
					"group": "4.5_exec@1"
				},
				{
					"when": "dart-code:dartProjectLoaded && !inDebugMode && viewItem == dart-code:testGroupNode",
					"command": "dart.startWithoutDebuggingTest",
					"group": "4.5_exec@1"
				},
				{
					"when": "dart-code:dartProjectLoaded && !inDebugMode && viewItem == dart-code:testTestNode",
					"command": "dart.startDebuggingTest",
					"group": "4.5_exec@1"
				},
				{
					"when": "dart-code:dartProjectLoaded && !inDebugMode && viewItem == dart-code:testTestNode",
					"command": "dart.startWithoutDebuggingTest",
					"group": "4.5_exec@1"
				}
			]
		},
		"views": {
			"explorer": [
				{
					"id": "dartPackages",
					"name": "Dependencies",
					"when": "dart-code:dartProjectLoaded && !dart-code:hidePackageTree"
				}
			],
			"test": [
				{
					"id": "dartTestTree",
					"name": "Dart & Flutter",
					"when": "dart-code:dartProjectLoaded"
				}
			]
		},
		"configurationDefaults": {
			"[dart]": {
				"editor.tabSize": 2,
				"editor.insertSpaces": true,
				"editor.detectIndentation": false
			}
		},
		"configuration": {
			"type": "object",
			"title": "Dart Configuration",
			"properties": {
				"dart.closingLabels": {
					"type": "boolean",
					"default": true,
					"description": "Whether to show annotations against constructor, method invocations and lists that span multiple lines.",
					"scope": "window"
				},
				"dart.analysisServerFolding": {
					"type": "boolean",
					"default": true,
					"description": "Whether to use folding data from the Dart analysis server instead of the built-in VS Code indent-based folding.",
					"scope": "window"
				},
				"dart.analysisExcludedFolders": {
					"type": "array",
					"description": "An array of paths to be excluded from Dart analysis. This option should usually be set at the Workspace level.",
					"items": {
						"type": "string"
					},
					"scope": "resource"
				},
				"dart.debugSdkLibraries": {
					"type": "boolean",
					"default": false,
					"description": "Whether SDK libraries should be marked as debuggable.",
					"scope": "resource"
				},
				"dart.debugExternalLibraries": {
					"type": "boolean",
					"default": false,
					"description": "Whether external libraries should be marked as debuggable.",
					"scope": "resource"
				},
				"dart.enableCompletionCommitCharacters": {
					"type": "boolean",
					"default": false,
					"description": "Whether to automatically commit the selected completion item when pressing certain keys such as . , ( and [.",
					"scope": "resource"
				},
				"dart.triggerSignatureHelpAutomatically": {
					"type": "boolean",
					"default": false,
					"description": "Whether to automatically trigger signature help when pressing keys such as , and (.",
					"scope": "window"
				},
				"dart.flutterTrackWidgetCreation": {
					"type": "boolean",
					"description": "Whether to pass --track-widget-creation to Flutter apps (required to support 'Inspect Widget'). If this setting is not set, it will default to true for Flutter >= 10.2 and false for any previous versions of Flutter. The setting is always ignored when running in Profile or Release mode.",
					"scope": "resource"
				},
				"dart.flutterDocsHost": {
					"type": "string",
					"default": "docs.flutter.io",
					"description": "The hostname to use for Flutter Docs, for example when fetching available samples.",
					"scope": "window"
				},
				"dart.evaluateGettersInDebugViews": {
					"type": "boolean",
					"default": true,
					"description": "Whether to evaluate getters in order to display them in debug views (such as the Variables, Watch and Hovers views).",
					"scope": "resource"
				},
				"dart.sdkPath": {
					"type": "string",
					"description": "The location of the Dart SDK to use for analyzing and executing code. If blank, Dart Code will attempt to find it from the PATH environment variable. When editing a Flutter project, the version of Dart included in the Flutter SDK is used in preference.",
					"scope": "window"
				},
				"dart.sdkPaths": {
					"type": "array",
					"description": "An array of strings that are either Dart SDKs or folders that contains multiple Dart SDKs in sub-folders. When set, the version number in the status bar will be clickable to quickly switch between SDKs.",
					"items": {
						"type": "string"
					},
					"scope": "window"
				},
				"dart.doNotFormat": {
					"type": "array",
					"description": "An array of glob patterns that should be excluded for formatting. The pattern is matched against the absolute path of the file. Use **/test/** to skip formatting for all test folders.",
					"items": {
						"type": "string"
					},
					"scope": "resource"
				},
				"dart.lineLength": {
					"type": "integer",
					"default": 80,
					"description": "The maximum length of a line of code. This is used by the document formatter.",
					"scope": "resource"
				},
				"dart.maxLogLineLength": {
					"type": "number",
					"default": 2000,
					"description": "The maximum length of a line in the log file. Lines longer than this will be truncated and suffixed with an ellipsis.",
					"scope": "window"
				},
				"dart.insertArgumentPlaceholders": {
					"type": "boolean",
					"default": true,
					"description": "Whether to insert argument placeholders during code completions. This feature is automatically disabled when enableCompletionCommitCharacters is enabled.",
					"scope": "resource"
				},
				"dart.showTestCodeLens": {
					"type": "boolean",
					"default": true,
					"description": "Whether to show Code Lens for Tests.",
					"scope": "window"
				},
				"dart.showTodos": {
					"type": "boolean",
					"default": true,
					"description": "Whether to show TODOs in the Problems list.",
					"scope": "window"
				},
				"dart.openTestView": {
					"type": "array",
					"items": {
						"enum": [
							"testRunStart",
							"testFailure"
						]
					},
					"default": [
						"testRunStart"
					],
					"description": "When to automatically switch focus to the test list (array to support multiple values).",
					"scope": "window"
				},
				"dart.reportAnalyzerErrors": {
					"type": "boolean",
					"default": true,
					"description": "Offer to report analysis server exceptions when they occur.",
					"scope": "window"
				},
				"dart.allowAnalytics": {
					"type": "boolean",
					"default": true,
					"description": "Sends analytics such as startup timings, frequency of use of features and analysis server crashes.",
					"scope": "window"
				},
				"dart.checkForSdkUpdates": {
					"type": "boolean",
					"default": true,
					"description": "Checks whether you are using the latest version of the Dart SDK at startup.",
					"scope": "window"
				},
				"dart.pubAdditionalArgs": {
					"type": "array",
					"default": [],
					"description": "Additional args to pass to pub get and pub upgrade commands (eg. --packages-dir).",
					"scope": "resource",
					"items": {
						"type": "string"
					}
				},
				"dart.runPubGetOnPubspecChanges": {
					"type": "boolean",
					"default": true,
					"description": "Automatically runs `pub get` whenever pubspec.yaml is saved.",
					"scope": "resource"
				},
				"dart.promptToGetPackages": {
					"type": "boolean",
					"default": true,
					"description": "Prompt to get packages when opening a project with out of date packages.",
					"scope": "resource"
				},
				"dart.flutterScreenshotPath": {
					"type": "string",
					"description": "The path to a directory to save Flutter screenshots.",
					"scope": "window"
				},
				"dart.flutterSdkPath": {
					"type": "string",
					"description": "The location of the Flutter SDK to use. If blank, Dart Code will attempt to find it from the project folder, FLUTTER_ROOT environment variable and the PATH environment variable.",
					"scope": "window"
				},
				"dart.flutterSdkPaths": {
					"type": "array",
					"description": "An array of strings that are either Flutter SDKs or folders that contains multiple Flutter SDKs in sub-folders. When set, the version number in the status bar will be clickable to quickly switch between SDKs.",
					"items": {
						"type": "string"
					},
					"scope": "window"
				},
				"dart.flutterHotReloadOnSave": {
					"type": "boolean",
					"default": true,
					"description": "Whether to automatically send a 'hot reload' request during a Flutter debug session when saving files.",
					"scope": "window"
				},
				"dart.flutterCreateOrganization": {
					"type": "string",
					"description": "The organization responsible for your new Flutter project, in reverse domain name notation. This string is used in Java package names and as prefix in the iOS bundle identifier when creating new projects using the `Flutter: New Project` command.",
					"scope": "window"
				},
				"dart.flutterCreateIOSLanguage": {
					"enum": [
						"objc",
						"swift"
					],
					"description": "The programming language to use for IOS apps when creating new projects using the `Flutter: New Project` command.",
					"scope": "window"
				},
				"dart.flutterCreateAndroidLanguage": {
					"enum": [
						"java",
						"kotlin"
					],
					"description": "The programming language to use for Android apps when creating new projects using the `Flutter: New Project` command.",
					"scope": "window"
				},
				"dart.analyzeAngularTemplates": {
					"type": "boolean",
					"default": true,
					"description": "Whether to enable analysis for AngularDart templates (requires the angular_analyzer_plugin).",
					"scope": "window"
				},
				"dart.normalizeWindowsDriveLetters": {
					"type": "boolean",
					"default": true,
					"description": "Whether to force Windows drive letters always to uppercase to improve compatibility.",
					"scope": "window"
				},
				"dart.analyzerAdditionalArgs": {
					"type": "array",
					"description": "Additional arguments to pass to the Dart analysis server.\nThis is a diagnostic setting that should not normally be set.",
					"scope": "window",
					"items": {
						"type": "string"
					}
				},
				"dart.analyzerDiagnosticsPort": {
					"type": "number",
					"description": "The port number to be used for the Dart analysis server diagnostics.\nThis is a diagnostic setting that should not normally be set.",
					"scope": "window"
				},
				"dart.analyzerInstrumentationLogFile": {
					"type": "string",
					"description": "The path to a log file for the Dart analysis server built-in instrumentation.\nThis is a diagnostic setting that should not normally be set.",
					"scope": "window"
				},
				"dart.analyzerSshHost": {
					"type": "string",
					"default": null,
					"description": "An SSH host to run the analysis server.\nThis can be useful when modifying code on a remote machine using SSHFS.",
					"scope": "window"
				},
				"dart.extensionLogFile": {
					"type": "string",
					"description": "The path to a log file for the Dart Code extension.\nThis is a diagnostic setting that should not normally be set.",
					"scope": "window"
				},
				"dart.analyzerLogFile": {
					"type": "string",
					"description": "The path to a log file for the Dart analysis server communication.\nThis is a diagnostic setting that should not normally be set.",
					"scope": "window"
				},
				"dart.analyzerObservatoryPort": {
					"type": "number",
					"description": "The port number to be used for the Dart analysis server observatory.\nThis is a diagnostic setting that should not normally be set.",
					"scope": "window"
				},
				"dart.analyzerPath": {
					"type": "string",
					"default": null,
					"description": "The path to a custom Dart analysis server.\nThis is a diagnostic setting that should not normally be set.",
					"scope": "window"
				},
				"dart.flutterDaemonLogFile": {
					"type": "string",
					"description": "The path to a log file for `flutter daemon` communication.\nThis is a diagnostic setting that should not normally be set.",
					"scope": "window"
				},
				"dart.flutterRunLogFile": {
					"type": "string",
					"description": "The path to a log file for `flutter run` communication.\nThis is a diagnostic setting that should not normally be set.",
					"scope": "resource"
				},
				"dart.flutterTestLogFile": {
					"type": "string",
					"description": "The path to a log file for `flutter test` communication.\nThis is a diagnostic setting that should not normally be set.",
					"scope": "resource"
				},
				"dart.pubTestLogFile": {
					"type": "string",
					"description": "The path to a log file for `pub run test` communication.\nThis is a diagnostic setting that should not normally be set.",
					"scope": "resource"
				},
				"dart.observatoryLogFile": {
					"type": "string",
					"description": "The path to a log file for Observatory communication.\nThis is a diagnostic setting that should not normally be set.",
					"scope": "resource"
				},
				"dart.vmAdditionalArgs": {
					"type": "array",
					"default": [],
					"description": "Additional args to pass to the Dart VM when running/debugging command line apps.",
					"scope": "resource",
					"items": {
						"type": "string"
					}
				},
				"dart.flutterSelectDeviceWhenConnected": {
					"type": "boolean",
					"default": true,
					"description": "Whether to set newly connected devices as the current device in Flutter projects.",
					"scope": "window"
				},
				"dart.warnWhenEditingFilesOutsideWorkspace": {
					"type": "boolean",
					"default": true,
					"description": "Whether to show a warning when modifying files outside of the workspace.",
					"scope": "window"
				},
				"dart.showIgnoreQuickFixes": {
					"type": "boolean",
					"default": false,
					"description": "Whether to show quick fixes for ignoring hints and lints.",
					"scope": "window"
				},
				"dart.previewBuildRunnerTasks": {
					"type": "boolean",
					"default": false,
					"description": "Whether to register Pub Build Runner tasks with VS Code.",
					"scope": "window"
				},
				"dart.previewToStringInDebugViews": {
					"type": "boolean",
					"default": false,
					"description": "Whether to call toString() on objects when rendering them in debug views (such as the Variables, Watch and Hovers views). Only applies to views of 15 or fewer values for performance reasons.",
					"scope": "window"
				},
				"dart.promptToRunIfErrors": {
					"type": "boolean",
					"default": true,
					"description": "Whether to prompt before running if there are errors in your project. Test scripts will be excluded from the check unless they're the script being run.",
					"scope": "window"
				}
			}
		},
		"debuggers": [
			{
				"type": "dart",
				"label": "Dart & Flutter",
				"program": "./out/src/debug/dart_debug_entry.js",
				"runtime": "node",
				"languages": [
					"dart"
				],
				"enableBreakpointsFor": {
					"languageIds": [
						"dart"
					]
				},
				"configurationAttributes": {
					"launch": {
						"properties": {
							"cwd": {
								"type": "string",
								"description": "Workspace root."
							},
							"deviceId": {
								"type": "string",
								"description": "The ID of the device to launch your Flutter app on (or attach to). If not supplied, will use the selected device shown in the status bar."
							},
							"enableAsserts": {
								"type": "boolean",
								"description": "Whether to run the VM with --asserts-enabled.",
								"default": true
							},
							"program": {
								"type": "string",
								"description": "Path to the script to start (eg. bin/main.dart or lib/main.dart) or optionally a test folder to run a whole suite."
							},
							"showMemoryUsage": {
								"type": "boolean",
								"description": "Whether to show memory usage for your Flutter app in the status bar during debug sessions (if not set, will automatically show for profile builds).\n\nNote: memory usage shown in debug builds may not be indicative of usage in release builds. Use profile builds for more accurate figures when testing memory usage."
							},
							"flutterMode": {
								"description": "The mode for launching the Flutter application:\n\ndebug: Turns on all assertions, includes all debug information, enables all debugger aids and optimizes for fast dev cycles\n\nrelease: Turns off all assertions, strips as much debug information as possible, turns of debugger aids and optimises for fast startup, fast execution and small package sizes.\n\nprofile: Same as release mode exept profiling aids and tracing are enabled.",
								"enum": [
									"debug",
									"release",
									"profile"
								],
								"default": "debug"
							},
							"args": {
								"type": "array",
								"description": "Command line arguments to the application.",
								"items": {
									"type": "string"
								}
							},
							"env": {
								"description": "Environment variables passed to the Dart/Flutter process."
							},
							"vmAdditionalArgs": {
								"type": "array",
								"default": [],
								"description": "Additional args to pass to the Dart VM when running/debugging command line apps.",
								"items": {
									"type": "string"
								}
							}
						}
					},
					"attach": {
						"properties": {
							"cwd": {
								"type": "string",
								"description": "Workspace root."
							},
							"packages": {
								"type": "string",
								"description": "Path to the packages file (only required if cannot be discovered from the running process automatically)."
							},
							"observatoryUri": {
								"type": "string",
								"description": "URI (or port) of the Observatory instance to attach to."
							}
						}
					}
				},
				"configurationSnippets": [
					{
						"label": "Dart: Launch",
						"description": "Launch and debug Dart applications",
						"body": {
							"name": "Dart",
							"type": "dart",
							"request": "launch",
							"program": "^\"bin/main.dart\""
						}
					},
					{
						"label": "Dart: Attach",
						"description": "Debug an already-running Dart application",
						"body": {
							"name": "Dart: Attach to Process",
							"type": "dart",
							"request": "attach"
						}
					},
					{
						"label": "Dart: Run all Tests",
						"description": "Run all tests in a Dart application",
						"body": {
							"name": "Dart: Run all Tests",
							"type": "dart",
							"request": "launch",
							"program": "./test/"
						}
					},
					{
						"label": "Flutter: Launch",
						"description": "Launch and debug Flutter applications",
						"body": {
							"name": "Flutter",
							"type": "dart",
							"request": "launch",
							"program": "^\"lib/main.dart\""
						}
					},
					{
						"label": "Flutter: Attach",
						"description": "Attach to Flutter in an already-running mobile application",
						"body": {
							"name": "Flutter: Attach to Process",
							"type": "dart",
							"request": "attach"
						}
					},
					{
						"label": "Flutter: Run all Tests",
						"description": "Run all tests in a Flutter application",
						"body": {
							"name": "Flutter: Run all Tests",
							"type": "dart",
							"request": "launch",
							"program": "./test/"
						}
					}
				]
			}
		],
		"taskDefinitions": [
			{
				"type": "pub",
				"required": [],
				"properties": {
					"command": {
						"type": "string"
					}
				}
			},
			{
				"type": "flutter",
				"required": [],
				"properties": {
					"command": {
						"type": "string"
					}
				}
			}
		],
		"problemMatchers": [
			{
				"name": "dart-pub-build_runner",
				"label": "Pub: build_runner",
				"source": "pub",
				"pattern": [
					{
						"regexp": "^\\[SEVERE\\] \\w+ on (.*?)(?: \\(cached\\))?:$",
						"file": 1
					},
					{
						"regexp": "^Error running .*$"
					},
					{
						"regexp": "^(.*)$",
						"message": 1
					},
					{
						"regexp": "^package:.*:(\\d+):(\\d+)$",
						"line": 1,
						"column": 2
					}
				],
				"background": {
					"activeOnStart": true,
					"beginsPattern": "^\\[INFO\\] Starting Build",
					"endsPattern": "^(\\[INFO\\] Succeeded|\\[SEVERE\\] Failed) after"
				}
			}
		]
	},
	"scripts": {
		"vscode:prepublish": "npm run compile",
		"compile": "echo Compiling... && tsc -p ./",
		"watch": "tsc -watch -p ./",
		"postinstall": "node ./node_modules/vscode/bin/install",
		"lint": "tslint src/**/*.ts -t verbose",
		"test": "npm run compile && npm run write_empty_coverage && npm run remap_empty_coverage && npm run instrument && npm run test-only && npm run report_lcov && npm run report_screen",
		"instrument": "cd out/src && nyc instrument . . && cd ../..",
		"write_empty_coverage": "cd out/src && nyc --all --reporter=none --include out/src echo && cd ../..",
		"remap_empty_coverage": "cd out/src && run-for-every-file --src \"../../.nyc_output/*.json\" --run \"remap-istanbul -i {{src-file}} -o {{src-file}}\" && cd ../..",
		"test-only": "node ./out/test/test_all.js",
		"report_lcov": "nyc report -r lcovonly",
		"report_screen": "nyc report"
	},
	"dependencies": {
		"@types/minimatch": "^3.0.3",
		"glob": "^7.1.3",
		"minimatch": "^3.0.4",
		"semver": "^5.6.0",
		"vscode-debugadapter": "^1.32.1",
		"vscode-debugprotocol": "^1.32.0",
		"ws": "^6.1.0"
	},
	"devDependencies": {
		"@types/glob": "^7.1.1",
		"@types/mocha": "^5.2.5",
		"@types/node": "^8.10.37",
		"@types/semver": "^5.5.0",
		"@types/sinon": "^5.0.5",
		"@types/ws": "^6.0.1",
		"mocha": "^5.2.0",
		"nyc": "^13.1.0",
		"remap-istanbul": "^0.12.0",
		"run-for-every-file": "^1.1.0",
		"signal-exit": "^3.0.2",
		"sinon": "^7.1.1",
		"supports-color": "^5.5.0",
		"tslint": "^5.11.0",
		"typescript": "^3.2.2",
		"vscode": "^1.1.21",
		"vscode-debugadapter-testsupport": "^1.32.0"
	}
}<|MERGE_RESOLUTION|>--- conflicted
+++ resolved
@@ -2,11 +2,7 @@
 	"name": "dart-code",
 	"displayName": "Dart",
 	"description": "Dart language support and debugger for Visual Studio Code.",
-<<<<<<< HEAD
-	"version": "2.22.2-dev",
-=======
-	"version": "2.22.2",
->>>>>>> edfaacec
+	"version": "2.23.0-dev",
 	"publisher": "Dart-Code",
 	"engines": {
 		"vscode": "^1.30.0"
